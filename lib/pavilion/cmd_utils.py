--- conflicted
+++ resolved
@@ -13,25 +13,6 @@
 
 from pavilion import commands
 from pavilion import dir_db
-<<<<<<< HEAD
-from pavilion import test_config
-from pavilion import commands
-from pavilion.test_run import TestAttributes
-from pavilion.builder import MultiBuildTracker
-from pavilion.test_run import TestConfigError, TestRunError, TestRun
-from pavilion.output import fprint
-from pavilion.status_file import STATES
-from pavilion import output
-
-import argparse
-import threading
-import time
-import errno
-import pathlib
-from typing import List
-from pathlib import Path
-from collections import defaultdict
-=======
 from pavilion import filters
 from pavilion import output
 from pavilion import test_config
@@ -42,7 +23,6 @@
     TestRun
 
 LOGGER = logging.getLogger(__name__)
->>>>>>> 776cb2e3
 
 
 def arg_filtered_tests(pav_cfg, args: argparse.Namespace) -> List[int]:
@@ -64,8 +44,6 @@
         keyword.
     :return: A list of test id ints.
     """
-
-    from pavilion import filters
 
     limit = args.limit
 
@@ -159,34 +137,9 @@
     return test_paths
 
 
-<<<<<<< HEAD
-def get_test_configs(pav_cfg, host, test_files, tests, modes,
-                     overrides, logger=None, conditions=None, outfile=None):
-    """Translate a general set of pavilion test configs into the final,
-        resolved configurations. These objects will be organized in a
-        dictionary by scheduler, and have a scheduler object instantiated
-        and attached.
-
-    :param pav_cfg: The pavilion config.
-    :param str host: The host config to target these tests with
-    :param list(str) modes: The mode configs to use.
-    :param list(Path) test_files: Files containing a newline separated
-        list of tests.
-    :param list(str) tests: The tests to run.
-    :param list(str) overrides: Overrides to apply to the configurations.
-    :param Union[system_variables.SysVarDict,{}] sys_vars: The system
-        variables dict.
-    :returns: A dictionary (by scheduler type name) of lists of tuples
-        test configs and their variable managers.
-    """
-
-    if logger:
-        logger.debug("Finding Configs")
-
-=======
 def get_test_configs(
         pav_cfg, host: str, test_files: List[Union[str, Path]],
-        tests: List[str], modes: List[str], overrides: Dict[str, str],
+        tests: List[str], modes: List[str], overrides: Dict[str, str], conditions=None,
         outfile: TextIO = StringIO()) -> List[test_config.ProtoTest]:
     """Translate a general set of pavilion test configs into the final,
     resolved configurations.
@@ -198,10 +151,10 @@
     :param tests: The tests to run.
     :param overrides: Overrides to apply to the configurations.
         name) of lists of tuples test configs and their variable managers.
+    :param conditions: A dict containing the only_if and not_if conditions.
     :param outfile: Where to print user error messages.
     """
 
->>>>>>> 776cb2e3
     resolver = test_config.TestConfigResolver(pav_cfg)
 
     tests = list(tests)
@@ -213,15 +166,8 @@
                     if line and not line.startswith('#'):
                         tests.append(line)
         except (OSError, IOError) as err:
-<<<<<<< HEAD
-            msg = "Could not read test file {}: {}".format(file, err)
-            if logger:
-                logger.error(msg)
-            raise commands.CommandError(msg)
-=======
             raise commands.CommandError(
                 "Could not read test file {}: {}".format(file, err))
->>>>>>> 776cb2e3
 
     try:
         resolved_cfgs = resolver.load(
@@ -229,59 +175,12 @@
             host,
             modes,
             overrides,
-<<<<<<< HEAD
             conditions=conditions,
-=======
->>>>>>> 776cb2e3
             output_file=outfile,
         )
     except TestConfigError as err:
         raise commands.CommandError(err.args[0])
 
-<<<<<<< HEAD
-    tests_by_scheduler = defaultdict(lambda: [])
-    for cfg, var_man in resolved_cfgs:
-        tests_by_scheduler[cfg['scheduler']].append((cfg, var_man))
-
-    return tests_by_scheduler
-
-
-def configs_to_tests(pav_cfg, configs_by_sched, mb_tracker=None,
-                     build_only=False, rebuild=False, outfile=None):
-    """Convert the dictionary of test configs by scheduler into actual
-        tests.
-
-    :param pav_cfg: The Pavilion config
-    :param dict[str,list] configs_by_sched: A dictionary of lists of test
-        configs.
-    :param Union[MultiBuildTracker,None] mb_tracker: The build tracker.
-    :param bool build_only: Whether to only build these tests.
-    :param bool rebuild: After figuring out what build to use, rebuild it.
-    :return:
-    """
-
-    tests_by_sched = {}
-    progress = 0
-    tot_tests = sum([len(tests) for tests in configs_by_sched.values()])
-
-    for sched_name in configs_by_sched.keys():
-        tests_by_sched[sched_name] = []
-        try:
-            for i in range(len(configs_by_sched[sched_name])):
-                cfg, var_man = configs_by_sched[sched_name][i]
-                tests_by_sched[sched_name].append(TestRun(
-                    pav_cfg=pav_cfg,
-                    config=cfg,
-                    var_man=var_man,
-                    build_tracker=mb_tracker,
-                    build_only=build_only,
-                    rebuild=rebuild,
-                ))
-                progress += 1.0/tot_tests
-                if outfile is not None:
-                    fprint("Creating Test Runs: {:.0%}".format(progress),
-                           file=outfile, end='\r')
-=======
     return resolved_cfgs
 
 
@@ -319,32 +218,10 @@
             if outfile is not None:
                 output.fprint("Creating Test Runs: {:.0%}".format(progress),
                               file=outfile, end='\r')
->>>>>>> 776cb2e3
         except (TestRunError, TestConfigError) as err:
             raise commands.CommandError(err)
 
     if outfile is not None:
-<<<<<<< HEAD
-        fprint('', file=outfile)
-
-    return tests_by_sched
-
-
-def build_local(tests=[], max_threads=None,
-                mb_tracker=None, build_verbosity=None, outfile=None,
-                errfile=None):
-    """Build all tests that request for their build to occur on the
-    kickoff host.
-
-    :param list[TestRun] tests: The list of tests to potentially build.
-    :param int max_threads: Maximum number of build threads to start.
-    :param int build_verbosity: How much info to print during building.
-        See the -b/--build-verbose argument for more info.
-    :param MultiBuildTracker mb_tracker: The tracker for all builds.
-    """
-    BUILD_STATUS_PREAMBLE = '{when:20s} {test_id:6} {state:{state_len}s}'
-    BUILD_SLEEP_TIME = 0.1
-=======
         output.fprint('', file=outfile)
 
     return test_list
@@ -371,7 +248,6 @@
     :param outfile: Where to print user messages.
     :param errfile: Where to print user error messages.
     """
->>>>>>> 776cb2e3
 
     test_threads = []   # type: List[Union[threading.Thread, None]]
     remote_builds = []
@@ -414,18 +290,11 @@
     test_by_threads = {}
 
     if build_verbosity > 0:
-<<<<<<< HEAD
-        fprint(BUILD_STATUS_PREAMBLE
-               .format(when='When', test_id='TestID',
-                       state_len=STATES.max_length, state='State'),
-               'Message', file=outfile, width=None)
-=======
         output.fprint(
             BUILD_STATUS_PREAMBLE.format(
                 when='When', test_id='TestID',
                 state_len=STATES.max_length, state='State'),
             'Message', file=outfile, width=None)
->>>>>>> 776cb2e3
 
     builds_running = 0
     # Run and track <max_threads> build threads, giving output according
@@ -464,13 +333,8 @@
                                 .format(when=when, test_id=test.id,
                                         state_len=STATES.max_length,
                                         state=state))
-<<<<<<< HEAD
-                    fprint(preamble, msg, wrap_indent=len(preamble),
-                           file=outfile, width=None)
-=======
                     output.fprint(preamble, msg, wrap_indent=len(preamble),
                                   file=outfile, width=None)
->>>>>>> 776cb2e3
 
         test_threads = [thr for thr in test_threads if thr is not None]
 
@@ -485,22 +349,6 @@
                         STATES.ABORTED,
                         "Run aborted due to failures in other builds.")
 
-<<<<<<< HEAD
-            fprint("Build error while building tests. Cancelling runs.",
-                   color=output.RED, file=outfile, clear=True)
-            fprint("Failed builds are placed in <working_dir>/test_runs/"
-                   "<test_id>/build for the corresponding test run.",
-                   color=output.CYAN, file=outfile)
-
-            for failed_build in mb_tracker.failures():
-                fprint(
-                    "Build error for test {f.test.name} (#{f.test.id})."
-                        .format(f=failed_build), file=errfile)
-                fprint(
-                    "See test status file (pav cat {id} status) and/or "
-                    "the test build log (pav log build {id})"
-                        .format(id=failed_build.test.id), file=errfile)
-=======
             output.fprint(
                 "Build error while building tests. Cancelling runs.",
                 color=output.RED, file=outfile, clear=True)
@@ -517,7 +365,6 @@
                     "See test status file (pav cat {id} status) and/or "
                     "the test build log (pav log build {id})"
                     .format(id=failed_build.test.id), file=errfile)
->>>>>>> 776cb2e3
 
             return errno.EINVAL
 
@@ -529,13 +376,8 @@
             for state in sorted(state_counts.keys()):
                 parts.append("{}: {}".format(state, state_counts[state]))
             line = ' | '.join(parts)
-<<<<<<< HEAD
-            fprint(line, end='\r', file=outfile, width=None,
-                   clear=True)
-=======
             output.fprint(line, end='\r', file=outfile, width=None,
                           clear=True)
->>>>>>> 776cb2e3
         elif build_verbosity > 1:
             for test in tests:
                 seen = message_counts[test.id]
@@ -547,23 +389,14 @@
                         when=when, test_id=test.id,
                         state_len=STATES.max_length, state=state)
 
-<<<<<<< HEAD
-                    fprint(preamble, msg, wrap_indent=len(preamble),
-                           file=outfile, width=None)
-=======
                     output.fprint(preamble, msg, wrap_indent=len(preamble),
                                   file=outfile, width=None)
->>>>>>> 776cb2e3
                 message_counts[test.id] += len(msgs)
 
         time.sleep(BUILD_SLEEP_TIME)
 
     if build_verbosity == 0:
         # Print a newline after our last status update.
-<<<<<<< HEAD
-        fprint(width=None, file=outfile)
-=======
         output.fprint(width=None, file=outfile)
->>>>>>> 776cb2e3
 
     return 0
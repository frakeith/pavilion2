"""
Pavilion has to take a bunch of raw Suite/Test configurations, incorporate
various Pavilion variables, resolve test inheritance and permutations,
and finally produce a bunch of TestRun objects. These steps, and more,
are all handled by the TestConfigResolver
"""

# pylint: disable=too-many-lines

import copy
import io
import logging
import os
import re
from collections import defaultdict, namedtuple
from typing import List, IO, Dict

import yc_yaml
from pavilion import output
from pavilion import pavilion_variables
from pavilion import schedulers
from pavilion import system_variables
from pavilion.pavilion_variables import PavVars
from pavilion.test_config import parsers
from pavilion.test_config import variables
from pavilion.test_config.file_format import (TestConfigError, TEST_NAME_RE,
                                              KEY_NAME_RE)
from pavilion.test_config.file_format import TestConfigLoader, \
    TestSuiteLoader, SeriesConfigLoader
from pavilion.utils import union_dictionary
from yaml_config import RequiredError

# Config file types
CONF_HOST = 'hosts'
CONF_MODE = 'modes'
CONF_TEST = 'tests'

LOGGER = logging.getLogger('pav.' + __name__)

TEST_VERS_RE = re.compile(r'^\d+(\.\d+){0,2}$')


ProtoTest = namedtuple('ProtoTest', ['config', 'var_man'])
"""An simple object that holds the pair of a test config and its variable
manager."""


class TestConfigResolver:
    """Converts raw test configurations into their final, fully resolved
    form."""

    def __init__(self, pav_cfg):
        self.pav_cfg = pav_cfg

        self.base_var_man = variables.VariableSetManager()

        try:
            self.base_var_man.add_var_set(
                'sys', system_variables.get_vars(defer=True)
            )
        except system_variables.SystemPluginError as err:
            raise TestConfigError(
                "Error in system variables: {}"
                .format(err)
            )

        self.base_var_man.add_var_set(
            'pav', pavilion_variables.PavVars()
        )

        self.logger = logging.getLogger(__file__)

    def build_variable_manager(self, raw_test_cfg):
        """Get all of the different kinds of Pavilion variables into a single
        variable set manager for this test.

        :param raw_test_cfg: A raw test configuration. It should be from before
            any variables are resolved.
        :rtype: variables.VariableSetManager
        """

        user_vars = raw_test_cfg.get('variables', {})
        var_man = copy.deepcopy(self.base_var_man)

        # Since per vars are the highest in resolution order, we can make things
        # a bit faster by adding these after we find the used per vars.
        try:
            var_man.add_var_set('var', user_vars)
        except variables.VariableError as err:
            raise TestConfigError("Error in variables section: {}".format(err))

        scheduler = raw_test_cfg.get('scheduler', '<undefined>')
        try:
            sched = schedulers.get_plugin(scheduler)
        except schedulers.SchedulerPluginError:
            raise TestConfigError(
                "Could not find scheduler '{}'"
                .format(scheduler))

        try:
            sched_vars = sched.get_vars(raw_test_cfg.get(scheduler, {}))
            var_man.add_var_set('sched', sched_vars)
        except schedulers.SchedulerPluginError as err:
            raise TestConfigError(
                "Could not get variables for scheduler {}: {}"
                .format(scheduler, err)
            )
        except variables.VariableError as err:
            raise TestConfigError("Error in scheduler variables: {}"
                                  .format(err))

        return var_man

    def find_config(self, conf_type, conf_name):
        """Search all of the known configuration directories for a config of the
        given type and name.

        :param str conf_type: 'host', 'mode', or 'test'
        :param str conf_name: The name of the config (without a file extension).
        :rtype: Path
        :return: The path to the first matching config found, or None if one
            wasn't found.
        """
        for conf_dir in self.pav_cfg.config_dirs:
            path = conf_dir/conf_type/'{}.yaml'.format(conf_name)
            if path.exists():
                return path

        return None

    def find_all_tests(self):
        """Find all the tests within known config directories.

    :return: Returns a dictionary of suite names to an info dict.
    :rtype: dict(dict)

    The returned data structure looks like: ::

        suite_name -> {
            'path': Path to the suite file.
            'err': Error loading suite file.
            'supersedes': [superseded_suite_files]
            'tests': name -> {
                    'conf': The full test config (inheritance resolved),
                    'summary': Test summary string,
                    'doc': Test doc string,
            }
    """

        suites = {}

        for conf_dir in self.pav_cfg.config_dirs:
            path = conf_dir/'tests'

            if not (path.exists() and path.is_dir()):
                continue

            for file in os.listdir(path.as_posix()):

                file = path/file
                if file.suffix == '.yaml' and file.is_file():
                    suite_name = file.stem

                    if suite_name not in suites:
                        suites[suite_name] = {
                            'path': file,
                            'err': '',
                            'tests': {},
                            'supersedes': [],
                        }
                    else:
                        suites[suite_name]['supersedes'].append(file)

                    # It's ok if the tests aren't completely validated. They
                    # may have been written to require a real host/mode file.
                    with file.open('r') as suite_file:
                        try:
                            suite_cfg = TestSuiteLoader().load(suite_file,
                                                               partial=True)
                        except (
                                TypeError,
                                KeyError,
                                ValueError,
                                yc_yaml.YAMLError,
                        ) as err:
                            suites[suite_name]['err'] = err
                            continue

                    base = TestConfigLoader().load_empty()

                    try:
                        suite_cfgs = self.resolve_inheritance(
                            base_config=base,
                            suite_cfg=suite_cfg,
                            suite_path=file
                        )
                    except Exception as err:  # pylint: disable=W0703
                        suites[suite_name]['err'] = err
                        continue

                    def default(val, dval):
                        """Return the dval if val is None."""

                        return dval if val is None else val

                    for test_name, conf in suite_cfgs.items():
                        suites[suite_name]['tests'][test_name] = {
                            'conf': conf,
                            'maintainer': default(
                                conf['maintainer']['name'], ''),
                            'email': default(conf['maintainer']['email'], ''),
                            'summary': default(conf.get('summary', ''), ''),
                            'doc': default(conf.get('doc', ''), ''),
                        }
        return suites

    def load(self, tests: List[str], host: str = None,
<<<<<<< HEAD
             modes: List[str] = None, overrides: List[str] = None,
             output_file: IO[str] = None, conditions = None) \
            -> List[Tuple[dict, variables.VariableSetManager]]:
=======
             modes: List[str] = None, overrides: Dict[str, str] = None,
             output_file: IO[str] = None) \
            -> List[ProtoTest]:
>>>>>>> 776cb2e3
        """Load the given tests, updated with their host and mode files.
        Returns 'ProtoTests', a simple object with 'config' and 'var_man'
        attributes for each resolved test.

        :param tests: A list of test names to load.
        :param host: The host to load tests for. Defaults to the value
            of the 'sys_name' variable.
        :param modes: A list of modes to load.
        :param overrides: A dict of key:value pairs to apply as overrides.
        :param output_file: Where to write status output.
        """

        if modes is None:
            modes = []

        if overrides is None:
            overrides = []

        if host is None:
            host = self.base_var_man['sys.sys_name']

        raw_tests = self.load_raw_configs(tests, host, modes)

        # apply series-defined conditions
        if conditions:
            for raw_test in raw_tests:
                raw_test['only_if'] = union_dictionary(
                    raw_test['only_if'], conditions['only_if']
                )
                raw_test['not_if'] = union_dictionary(
                    raw_test['not_if'], conditions['not_if']
                )

        raw_tests_by_sched = defaultdict(lambda: [])

        progress = 0

        resolved_tests = []

        # Apply config overrides.
        for test_cfg in raw_tests:
            # Apply the overrides to each of the config values.
            try:
                self.apply_overrides(test_cfg, overrides)
            except (KeyError, ValueError) as err:
                msg = 'Error applying overrides to test {} from {}: {}' \
                    .format(test_cfg['name'], test_cfg['suite_path'], err)
                self.logger.error(msg)
                if output_file:
                    output.clear_line(output_file)
                raise TestConfigError(msg)

            base_var_man = self.build_variable_manager(test_cfg)

            # A list of tuples of test configs and their permuted var_man
            permuted_tests = []  # type: (dict, variables.VariableSetManager)

            # Resolve all configuration permutations.
            try:
                p_cfg, permutes = self.resolve_permutations(
                    test_cfg,
                    base_var_man=base_var_man
                )
                for p_var_man in permutes:
                    # Get the scheduler from the config.
                    permuted_tests.append((p_cfg, p_var_man))

            except TestConfigError as err:
                msg = 'Error resolving permutations for test {} from {}: {}' \
                    .format(test_cfg['name'], test_cfg['suite_path'], err)
                self.logger.error(msg)
                if output_file:
                    output.clear_line(output_file)
                raise TestConfigError(msg)

            # Set the scheduler variables for each test.
            for ptest_cfg, pvar_man in permuted_tests:
                # Resolve all variables for the test (that aren't deferred).
                try:
                    resolved_config = self.resolve_config(ptest_cfg, pvar_man)
                except TestConfigError as err:
                    msg = ('In test {} from {}:\n{}'
                           .format(test_cfg['name'], test_cfg['suite_path'],
                                   err.args[0]))
                    self.logger.error(msg)
                    if output_file:
                        output.clear_line(output_file)

                    raise TestConfigError(msg)

                resolved_tests.append(ProtoTest(resolved_config, pvar_man))

            if output_file is not None:
                progress += 1.0/len(raw_tests)
                output.fprint("Resolving Test Configs: {:.0%}".format(progress),
                              file=output_file, end='\r')

        if output_file:
            output.fprint('', file=output_file)

        return resolved_tests

    def load_raw_configs(self, tests, host, modes):
        """Get a list of raw test configs given a host, list of modes,
        and a list of tests. Each of these configs will be lightly modified with
        a few extra variables about their name, suite, and suite_file, as well
        as guaranteeing that they have 'variables' and 'permutations' sections.

        :param list tests: A list (possibly empty) of tests to load. Each test
            can be either a '<test_suite>.<test_name>', '<test_suite>',
            or '<test_suite>.*'. A test suite by itself (or with a .*) get every
            test in a suite.
        :param Union(str, None) host: The host the test is running on.
        :param list modes: A list (possibly empty) of modes to layer onto the
            test.
        :rtype: list(dict)
        :return: A list of raw test_cfg dictionaries.
        """

        test_config_loader = TestConfigLoader()

        base_config = test_config_loader.load_empty()

        base_config = self.apply_host(base_config, host)

        # A dictionary of test suites to a list of subtests to run in that
        # suite.
        all_tests = defaultdict(dict)
        picked_tests = []
        test_suite_loader = TestSuiteLoader()

        # Find and load all of the requested tests.
        for test_name in tests:
            # Make sure the test name has the right number of parts.
            # They should look like '<test_suite>.<subtest>', '<test_suite>.*'
            # or just '<test_suite>'
            name_parts = test_name.split('.')
            if len(name_parts) == 0 or name_parts[0] == '':
                raise TestConfigError("Empty test name given.")
            elif len(name_parts) > 2:
                raise TestConfigError(
                    "Test names can be a general test suite, or a test suite "
                    "followed by a specific test. Eg: 'supermagic' or "
                    "'supermagic.fs_tests'")

            # Divide the test name into it's parts.
            if len(name_parts) == 2:
                test_suite, requested_test = name_parts
            else:
                test_suite = name_parts[0]
                requested_test = '*'

            # Make sure our test suite and subtest names are sane.
            if KEY_NAME_RE.match(test_suite) is None:
                raise TestConfigError("Invalid test suite name: '{}'"
                                      .format(test_suite))
            if (requested_test != '*' and
                    TEST_NAME_RE.match(requested_test) is None):
                raise TestConfigError("Invalid subtest for requested test: '{}'"
                                      .format(test_name))

            # Only load each test suite's tests once.
            if test_suite not in all_tests:
                test_suite_path = self.find_config(CONF_TEST, test_suite)

                if test_suite_path is None:
                    if test_suite == 'log':
                        raise TestConfigError(
                            "Could not find test suite 'log'. If you were "
                            "trying to get the run log, use the 'pav log run "
                            "<testid>' command.")

                    cdirs = [str(cdir) for cdir in self.pav_cfg.config_dirs]
                    raise TestConfigError(
                        "Could not find test suite {}. Looked in these "
                        "locations: {}"
                        .format(test_suite, cdirs))

                try:
                    with test_suite_path.open() as test_suite_file:
                        # We're loading this in raw mode, because the defaults
                        # will have already been provided.
                        # Each test config will be individually validated later.
                        test_suite_cfg = test_suite_loader.load_raw(
                            test_suite_file)

                except (IOError, OSError, ) as err:
                    raise TestConfigError(
                        "Could not open test suite config {}: {}"
                        .format(test_suite_path, err))
                except ValueError as err:
                    raise TestConfigError(
                        "Test suite '{}' has invalid value. {}"
                        .format(test_suite_path, err))
                except KeyError as err:
                    raise TestConfigError(
                        "Test suite '{}' has an invalid key. {}"
                        .format(test_suite_path, err))
                except yc_yaml.YAMLError as err:
                    raise TestConfigError(
                        "Test suite '{}' has a YAML Error: {}"
                        .format(test_suite_path, err)
                    )
                except TypeError as err:
                    # All config elements in test configs must be strings,
                    # and just about everything converts cleanly to a string.
                    raise RuntimeError(
                        "Test suite '{}' raised a type error, but that "
                        "should never happen. {}".format(test_suite_path, err))

                suite_tests = self.resolve_inheritance(
                    base_config,
                    test_suite_cfg,
                    test_suite_path
                )

                # Add some basic information to each test config.
                for test_cfg_name, test_cfg in suite_tests.items():
                    test_cfg['name'] = test_cfg_name
                    test_cfg['suite'] = test_suite
                    test_cfg['suite_path'] = str(test_suite_path)
                    test_cfg['host'] = host
                    test_cfg['modes'] = modes

                all_tests[test_suite] = suite_tests

            # Now that we know we've loaded and resolved a given suite,
            # get the relevant tests from it.
            if requested_test == '*':
                # All tests were requested.
                for test_cfg_name, test_cfg in all_tests[test_suite].items():
                    if not test_cfg_name.startswith('_'):
                        picked_tests.append(test_cfg)

            else:
                # Get the one specified test.
                if requested_test not in all_tests[test_suite]:
                    raise TestConfigError(
                        "Test suite '{}' does not contain a test '{}'."
                        .format(test_suite, requested_test))

                picked_tests.append(all_tests[test_suite][requested_test])

        picked_tests = [
            self.apply_modes(test_cfg, modes)
            for test_cfg in picked_tests]

        # Add the pav_cfg default_result configuration items to each test.
        for test_cfg in picked_tests:
            result_evals = test_cfg['result_evaluate']

            for key, const in self.pav_cfg.default_results.items():
                if key in result_evals:
                    # Don't override any that are already there.
                    continue

                test_cfg['result_evaluate'][key] = '"{}"'.format(const)

        return picked_tests

    def verify_version_range(self, comp_versions):
        """Validate a version range value."""

        if comp_versions.count('-') > 1:
            raise TestConfigError(
                "Invalid compatible_pav_versions value ('{}'). Not a valid "
                "range.".format(comp_versions))

        min_str = comp_versions.split('-')[0]
        max_str = comp_versions.split('-')[-1]

        min_version = self.verify_version(min_str, comp_versions)
        max_version = self.verify_version(max_str, comp_versions)

        return min_version, max_version

    def verify_version(self, version_str, comp_versions):
        """Ensures version was provided in the correct format, and returns the
        version as a list of digits."""

        if TEST_VERS_RE.match(version_str) is not None:
            version = version_str.split(".")
            return [int(i) for i in version]
        else:
            raise TestConfigError(
                "Invalid compatible_pav_versions value '{}' in '{}'. "
                "Compatible versions must be of form X, X.X, or X.X.X ."
                .format(version_str, comp_versions))

    def check_version_compatibility(self, test_cfg):
        """Returns a bool on if the test is compatible with the current version
        of pavilion."""

        version = PavVars()['version']
        version = [int(i) for i in version.split(".")]
        comp_versions = test_cfg.get('compatible_pav_versions')

        # If no version is provided we assume compatibility
        if not comp_versions:
            return True

        min_version, max_version = self.verify_version_range(comp_versions)

        # Trim pavilion version to the degree dictated by min and max version.
        # This only matters if they are equal, and only occurs when a specific
        # version is provided.
        if min_version == max_version and len(min_version) < len(version):
            offset = len(version) - len(min_version)
            version = version[:-offset]
        if min_version <= version <= max_version:
            return True
        else:
            raise TestConfigError(
                "Incompatible with pavilion version '{}', compatible versions "
                "'{}'.".format(PavVars()['version'], comp_versions))

    def apply_host(self, test_cfg, host):
        """Apply the host configuration to the given config."""

        test_config_loader = TestConfigLoader()

        if host is not None:
            host_cfg_path = self.find_config(CONF_HOST, host)

            if host_cfg_path is not None:
                try:
                    with host_cfg_path.open() as host_cfg_file:
                        # Load the host test config defaults.
                        test_cfg = test_config_loader.load_merge(
                            test_cfg,
                            host_cfg_file,
                            partial=True)
                except (IOError, OSError) as err:
                    raise TestConfigError("Could not open host config '{}': {}"
                                          .format(host_cfg_path, err))
                except ValueError as err:
                    raise TestConfigError(
                        "Host config '{}' has invalid value. {}"
                        .format(host_cfg_path, err))
                except KeyError as err:
                    raise TestConfigError(
                        "Host config '{}' has an invalid key. {}"
                        .format(host_cfg_path, err))
                except yc_yaml.YAMLError as err:
                    raise TestConfigError(
                        "Host config '{}' has a YAML Error: {}"
                        .format(host_cfg_path, err)
                    )
                except TypeError as err:
                    # All config elements in test configs must be strings,
                    # and just about everything converts cleanly to a string.
                    raise RuntimeError(
                        "Host config '{}' raised a type error, but that "
                        "should never happen. {}".format(host_cfg_path, err))

            test_cfg = self.resolve_cmd_inheritance(test_cfg)

        return test_cfg

    def apply_modes(self, test_cfg, modes):
        """Apply each of the mode files to the given test config.
        :param dict test_cfg: A raw test configuration.
        :param list modes: A list of mode names.
        """

        test_config_loader = TestConfigLoader()

        for mode in modes:
            mode_cfg_path = self.find_config(CONF_MODE, mode)

            if mode_cfg_path is None:
                raise TestConfigError(
                    "Could not find {} config file for {}."
                    .format(CONF_MODE, mode))

            try:
                with mode_cfg_path.open() as mode_cfg_file:
                    # Load this mode_config and merge it into the base_config.
                    test_cfg = test_config_loader.load_merge(test_cfg,
                                                             mode_cfg_file,
                                                             partial=True)
            except (IOError, OSError) as err:
                raise TestConfigError("Could not open mode config '{}': {}"
                                      .format(mode_cfg_path, err))
            except ValueError as err:
                raise TestConfigError(
                    "Mode config '{}' has invalid value. {}"
                    .format(mode_cfg_path, err))
            except KeyError as err:
                raise TestConfigError(
                    "Mode config '{}' has an invalid key. {}"
                    .format(mode_cfg_path, err))
            except yc_yaml.YAMLError as err:
                raise TestConfigError(
                    "Mode config '{}' has a YAML Error: {}"
                    .format(mode_cfg_path, err)
                )
            except TypeError as err:
                # All config elements in test configs must be strings, and just
                # about everything converts cleanly to a string.
                raise RuntimeError(
                    "Mode config '{}' raised a type error, but that "
                    "should never happen. {}".format(mode_cfg_path, err))

            test_cfg = self.resolve_cmd_inheritance(test_cfg)

        return test_cfg

    def resolve_inheritance(self, base_config, suite_cfg, suite_path):
        """Resolve inheritance between tests in a test suite. There's potential
        for loops in the inheritance hierarchy, so we have to be careful of
        that.

        :param base_config: Forms the 'defaults' for each test.
        :param suite_cfg: The suite configuration, loaded from a suite file.
        :param suite_path: The path to the suite file.
        :return: A dictionary of test configs.
        :rtype: dict(str,dict)
        """

        test_config_loader = TestConfigLoader()

        # This iterative algorithm recursively resolves the inheritance tree
        # from the root ('__base__') downward. Nodes that have been resolved are
        # separated from those that haven't. We then resolve any nodes whose
        # dependencies are all resolved and then move those nodes to the
        # resolved list. When we run out of nodes that can be resolved,
        # we're done. If there are still unresolved nodes, then a loop must
        # exist.

        # Organize tests into an inheritance tree.
        depended_on_by = defaultdict(list)
        # All the tests for this suite.
        suite_tests = {}
        # A list of tests whose parent's have had their dependencies
        # resolved.
        ready_to_resolve = list()
        if suite_cfg is None:  # Catch null test suites.
            raise TestConfigError("Test Suite {} is empty.".format(suite_path))
        try:
            for test_cfg_name, test_cfg in suite_cfg.items():
                if test_cfg is None:
                    raise TestConfigError(
                        "{} in {} is empty. Nothing will execute."
                        .format(test_cfg_name, suite_path))
                if test_cfg.get('inherits_from') is None:
                    test_cfg['inherits_from'] = '__base__'
                    # Tests that depend on nothing are ready to resolve.
                    ready_to_resolve.append(test_cfg_name)
                else:
                    depended_on_by[test_cfg['inherits_from']]\
                        .append(test_cfg_name)

                try:
                    suite_tests[test_cfg_name] = TestConfigLoader()\
                        .normalize(test_cfg)
                except (TypeError, KeyError, ValueError) as err:
                    raise TestConfigError(
                        "Test {} in suite {} has an error:\n{}"
                        .format(test_cfg_name, suite_path, err))
        except AttributeError:
            raise TestConfigError(
                "Test Suite {} has objects but isn't a dict. Check syntax "
                " or prepend '-f' if running a list of tests "
                .format(suite_path))
        # Add this so we can cleanly depend on it.
        suite_tests['__base__'] = base_config

        # Resolve all the dependencies
        while ready_to_resolve:
            # Grab a test whose parent's are resolved and the parent test.
            test_cfg_name = ready_to_resolve.pop(0)
            test_cfg = suite_tests[test_cfg_name]
            parent = suite_tests[test_cfg['inherits_from']]

            # Merge the parent and test.
            suite_tests[test_cfg_name] = test_config_loader.merge(parent,
                                                                  test_cfg)

            suite_tests[test_cfg_name] = self.resolve_cmd_inheritance(
                suite_tests[test_cfg_name])

            # Now all tests that depend on this one are ready to resolve.
            ready_to_resolve.extend(depended_on_by.get(test_cfg_name, []))
            # Delete this test from here, for a sanity check to know we
            # resolved it.
            if test_cfg_name in depended_on_by:
                del depended_on_by[test_cfg_name]

        # If there's anything with dependencies left, that's bad. It
        # generally means there are cycles in our dependency tree.
        if depended_on_by:
            raise TestConfigError(
                "Tests in suite '{}' have dependencies on {} that "
                "could not be resolved."
                .format(suite_path, tuple(depended_on_by.keys())))

        # Remove the test base
        del suite_tests['__base__']

        for test_name, test_config in suite_tests.items():
            try:
                suite_tests[test_name] = test_config_loader\
                                            .validate(test_config)
            except RequiredError as err:
                raise TestConfigError(
                    "Test {} in suite {} has a missing key. {}"
                    .format(test_name, suite_path, err))
            except ValueError as err:
                raise TestConfigError(
                    "Test {} in suite {} has an invalid value. {}"
                    .format(test_name, suite_path, err))
            except KeyError as err:
                raise TestConfigError(
                    "Test {} in suite {} has an invalid key. {}"
                    .format(test_name, suite_path, err))
            except yc_yaml.YAMLError as err:
                raise TestConfigError(
                    "Test {} in suite {} has a YAML Error: {}"
                    .format(test_name, suite_path, err)
                )
            except TypeError as err:
                # See the same error above when loading host configs.
                raise RuntimeError(
                    "Loaded test '{}' in suite '{}' raised a type error, "
                    "but that should never happen. {}"
                    .format(test_name, suite_path, err))
            try:
                self.check_version_compatibility(test_config)
            except TestConfigError as err:
                raise TestConfigError(
                   "Test '{}' in suite '{}' has incompatibility issues:\n{}"
                   .format(test_name, suite_path, err))

        return suite_tests

    @staticmethod
    def resolve_permutations(test_cfg, base_var_man):
        """Resolve permutations for all used permutation variables, returning a
        variable manager for each permuted version of the test config. We use
        this opportunity to populate the variable manager with most other
        variable types as well.

        :param dict test_cfg: The raw test configuration dictionary.
        :param variables.VariableSetManager base_var_man: The variables for
            this config (absent the scheduler variables).
        :returns: The modified configuration, and a list of variable set
            managers, one for each permutation.
        :rtype: (dict, [variables.VariableSetManager])
        :raises TestConfigError: When there are problems with variables or the
            permutations.
        """

        permute_on = test_cfg['permute_on']

        used_per_vars = set()
        for per_var in permute_on:
            try:
                var_set, var, index, subvar = base_var_man.resolve_key(per_var)
            except KeyError:
                raise TestConfigError(
                    "Permutation variable '{}' is not defined."
                    .format(per_var))
            if index is not None or subvar is not None:
                raise TestConfigError(
                    "Permutation variable '{}' contains index or subvar."
                    .format(per_var))
            elif base_var_man.any_deferred(per_var):

                raise TestConfigError(
                    "Permutation variable '{}' references a deferred variable "
                    "or one with deferred components."
                    .format(per_var))
            used_per_vars.add((var_set, var))

        if permute_on and test_cfg.get('subtitle', None) is None:
            subtitle = []
            var_dict = base_var_man.as_dict()
            for per_var in permute_on:
                var_set, var, index, subvar = base_var_man.resolve_key(per_var)
                if isinstance(var_dict[var_set][var][0], dict):
                    subtitle.append('_' + var + '_')
                else:
                    subtitle.append('{{' + per_var + '}}')

            subtitle = '-'.join(subtitle)

            test_cfg['subtitle'] = subtitle

        # var_men is a list of variable managers, one for each permutation
        var_men = base_var_man.get_permutations(list(used_per_vars))
        for var_man in var_men:
            var_man.resolve_references()
        return test_cfg, var_men

    NOT_OVERRIDABLE = ['name', 'suite', 'suite_path', 'scheduler',
                       'base_name', 'host', 'modes']

    def apply_overrides(self, test_cfg, overrides):
        """Apply overrides to this test.

        :param dict test_cfg: The test configuration.
        :param list overrides: A list of raw overrides in a.b.c=value form.
        :raises: (ValueError,KeyError)
    """

        config_loader = TestConfigLoader()

        for ovr in overrides:
            if '=' not in ovr:
                raise ValueError(
                    "Invalid override value. Must be in the form: "
                    "<key>=<value>. Ex. -c run.modules=['gcc'] ")

            key, value = ovr.split('=', 1)
            key = key.strip()
            key = key.split('.')

            self._apply_override(test_cfg, key, value)

        try:
            test_cfg = config_loader.normalize(test_cfg)
        except TypeError as err:
            raise TestConfigError("Invalid override: {}"
                                  .format(err))
        config_loader.validate(test_cfg)

    def _apply_override(self, test_cfg, key, value):
        """Set the given key to the given value in test_cfg.

        :param dict test_cfg: The test configuration.
        :param [str] key: A list of key components, like
            ``[`slurm', 'num_nodes']``
        :param str value: The value to assign. If this looks like a json
            structure, it will be decoded and treated as one.
        """

        cfg = test_cfg

        disp_key = '.'.join(key)

        if key[0] in self.NOT_OVERRIDABLE:
            raise KeyError("You can't override the '{}' key in a test config")

        key_copy = list(key)
        last_cfg = None
        last_key = None

        # Validate the key by walking the config according to the key
        while key_copy:
            part = key_copy.pop(0)

            if isinstance(cfg, list):
                try:
                    idx = int(part)
                except ValueError:
                    raise KeyError("Trying to override list item with a "
                                   "non-integer '{}' in key '{}'."
                                   .format(part, disp_key))

                try:
                    last_cfg = cfg
                    last_key = idx
                    cfg = cfg[idx]
                except IndexError:
                    raise KeyError(
                        "Trying to override index '{}' from key '{}' "
                        "but the index is out of range."
                        .format(part, disp_key))
            elif isinstance(cfg, dict):

                if part not in cfg and key_copy:
                    raise KeyError("Trying to override '{}' from key '{}', "
                                   "but there is no such key."
                                   .format(part, disp_key))

                # It's ok to override a key that doesn't exist if it's the
                # last key component. We'll validate everything anyway.
                last_cfg = cfg
                last_key = part
                cfg = cfg.get(part, None)
            else:
                raise KeyError("Tried, to override key '{}', but '{}' isn't"
                               "a dict or list."
                               .format(disp_key, part))

        if last_cfg is None:
            # Should never happen.
            raise RuntimeError(
                "Trying to override an empty key: {}".format(key))

        # We should be at the final place where the value should go.
        try:
            dummy_file = io.StringIO(value)
            value = yc_yaml.safe_load(dummy_file)
        except (yc_yaml.YAMLError, ValueError, KeyError) as err:
            raise ValueError("Invalid value ({}) for key '{}' in overrides: {}"
                             .format(value, disp_key, err))

        last_cfg[last_key] = self.normalize_override_value(value)

    def normalize_override_value(self, value):
        """Normalize a value to one compatible with Pavilion configs. It can
        be any structure of dicts and lists, as long as the leaf values are
        strings.

        :param value: The value to normalize.
        :returns: A string or a structure of dicts/lists whose leaves are
            strings.
        """
        if isinstance(value, str):
            return value
        elif isinstance(value, (int, float, bool, bytes)):
            return str(value)
        elif isinstance(value, (list, tuple)):
            return [self.normalize_override_value(v) for v in value]
        elif isinstance(value, dict):
            return {str(k): self.normalize_override_value(v)
                    for k, v in value.items()}
        else:
            raise ValueError("Invalid type in override value: {}".format(value))

    DEFERRED_PREFIX = '!deferred!'

    @classmethod
    def was_deferred(cls, val):
        """Return true if config item val was deferred when we tried to resolve
        the config.

        :param str val: The config value to check.
        :rtype: bool
        """

        return val.startswith(cls.DEFERRED_PREFIX)

    @classmethod
    def resolve_config(cls, config, var_man):
        """Recursively resolve the variables in the value strings in the given
        configuration.

        Deferred Variable Handling
          When a config value references a deferred variable, it is left
          unresolved and prepended with the DEFERRED_PREFIX. To complete
          these, use resolve_deferred().

        :param dict config: The config dict to resolve recursively.
        :param variables.VariableSetManager var_man: A variable manager. (
            Presumably a permutation of the base var_man)
        :return: The resolved config,
        """

        no_deferred_allowed = schedulers.list_plugins()
        # This can eventually be allowed if the build is non-local.
        no_deferred_allowed.append('build')
        no_deferred_allowed.append('scheduler')
        # This can be allowed, eventually.
        no_deferred_allowed.append('only_if')
        no_deferred_allowed.append('not_if')

        resolved_dict = {}

        for section in config:
            resolved_dict[section] = cls.resolve_section_values(
                component=config[section],
                var_man=var_man,
                allow_deferred=section not in no_deferred_allowed,
                key_parts=(section,),
            )

        for section in ('only_if', 'not_if'):
            if section in config:
                resolved_dict[section] = cls.resolve_keys(
                    base_dict=resolved_dict.get(section, {}),
                    var_man=var_man,
                    section_name=section)

        return resolved_dict

    @classmethod
    def resolve_deferred(cls, config, var_man):
        """Resolve only those values prepended with the DEFERRED_PREFIX. All
        other values are presumed to be resolved already.

        :param dict config: The configuration
        :param variables.VariableSetManager var_man: The variable manager. This
            must not contain any deferred variables.
        """

        if var_man.deferred:
            deferred = [
                ".".join([part for part in var_parts if part is not None])
                for var_parts in var_man.deferred
            ]

            raise RuntimeError(
                "The variable set manager must not contain any deferred "
                "variables, but contained these: {}"
                .format(deferred)
            )

        config = cls.resolve_section_values(config, var_man,
                                            deferred_only=True)
        for section in ('only_if', 'not_if'):
            if section in config:
                config[section] = cls.resolve_keys(
                    base_dict=config.get(section, {}),
                    var_man=var_man,
                    section_name=section,
                    deferred_only=True)

        return config

    @classmethod
    def resolve_keys(cls, base_dict, var_man,
                     section_name, deferred_only=False) -> dict:
        """Some sections of the test config can have Pavilion Strings for
        keys. Resolve the keys of the given dict.

        :param dict[str,str] base_dict: The dict whose keys need to be resolved.
        :param variables.VariableSetManager var_man: The variable manager to
            use to resolve the keys.
        :param str section_name: The name of this config section, for error
            reporting.
        :param bool deferred_only: Resolve only deferred keys, otherwise
            mark deferred keys as deferred.
        :returns: A new dictionary with the updated keys.
        """

        new_dict = type(base_dict)()
        for key, value in base_dict.items():
            new_key = cls.resolve_section_values(
                component=key,
                var_man=var_man,
                allow_deferred=True,
                deferred_only=deferred_only,
                key_parts=[section_name + '[{}]'.format(key)])

            # The value will have already been resolved.
            new_dict[new_key] = value

        return new_dict

    @classmethod
    def resolve_section_values(cls, component, var_man, allow_deferred=False,
                               deferred_only=False, key_parts=None):
        """Recursively resolve the given config component's value strings
        using a variable manager.

        :param Union[dict,list,str] component: The config component to resolve.
        :param var_man: A variable manager. (Presumably a permutation of the
            base var_man)
        :param bool allow_deferred: Allow deferred variables in this section.
        :param bool deferred_only: Only resolve values prepended with
            the DEFERRED_PREFIX, and throw an error if such values can't be
            resolved. If this is True deferred values aren't allowed anywhere.
        :param Union[tuple[str],None] key_parts: A list of the parts of the
            config key traversed to get to this point.
        :return: The component, resolved.
        :raises: RuntimeError, TestConfigError
        """

        if key_parts is None:
            key_parts = tuple()

        if isinstance(component, dict):
            resolved_dict = type(component)()
            for key in component.keys():
                resolved_dict[key] = cls.resolve_section_values(
                    component[key],
                    var_man,
                    allow_deferred=allow_deferred,
                    deferred_only=deferred_only,
                    key_parts=key_parts + (key,))

            return resolved_dict

        elif isinstance(component, list):
            resolved_list = type(component)()
            for i in range(len(component)):
                resolved_list.append(
                    cls.resolve_section_values(
                        component[i], var_man,
                        allow_deferred=allow_deferred,
                        deferred_only=deferred_only,
                        key_parts=key_parts + (i,)
                    ))
            return resolved_list

        elif isinstance(component, str):

            if deferred_only:
                # We're only resolving deferred value strings.

                if component.startswith(cls.DEFERRED_PREFIX):
                    component = component[len(cls.DEFERRED_PREFIX):]

                    try:
                        resolved = parsers.parse_text(component, var_man)
                    except variables.DeferredError:
                        raise RuntimeError(
                            "Tried to resolve a deferred config component, "
                            "but it was still deferred: {}"
                            .format(component)
                        )
                    except parsers.StringParserError as err:
                        raise TestConfigError(
                            "Error resolving value '{}' in config at '{}':\n"
                            "{}\n{}"
                            .format(component, '.'.join(map(str, key_parts)),
                                    err.message, err.context))
                    return resolved

                else:
                    # This string has already been resolved in the past.
                    return component

            else:
                if component.startswith(cls.DEFERRED_PREFIX):
                    # This should never happen
                    raise RuntimeError(
                        "Tried to resolve a pavilion config string, but it was "
                        "started with the deferred prefix '{}'. This probably "
                        "happened because Pavilion called setup.resolve_config "
                        "when it should have called resolve_deferred."
                        .format(cls.DEFERRED_PREFIX)
                    )

                try:
                    resolved = parsers.parse_text(component, var_man)
                except variables.DeferredError:
                    if allow_deferred:
                        return cls.DEFERRED_PREFIX + component
                    else:
                        raise TestConfigError(
                            "Deferred variable in value '{}' under key "
                            "'{}' where it isn't allowed"
                            .format(component, '.'.join(map(str, key_parts))))
                except parsers.StringParserError as err:
                    raise TestConfigError(
                        "Error resolving value '{}' in config at '{}':\n"
                        "{}\n{}"
                        .format(component,
                                '.'.join([str(part) for part in key_parts]),
                                err.message, err.context))
                else:
                    return resolved
        elif component is None:
            return None
        else:
            raise TestConfigError("Invalid value type '{}' for '{}' when "
                                  "resolving strings."
                                  .format(type(component), component))

    def resolve_cmd_inheritance(self, test_cfg):
        """Extend the command list by adding any prepend or append commands,
        then clear those sections so they don't get added at additional
        levels of config merging."""

        for section in ['build', 'run']:
            config = test_cfg.get(section)
            if not config:
                continue
            new_cmd_list = []
            if config.get('prepend_cmds', []):
                new_cmd_list.extend(config.get('prepend_cmds'))
                config['prepend_cmds'] = []
            new_cmd_list += test_cfg[section]['cmds']
            if config.get('append_cmds', []):
                new_cmd_list.extend(config.get('append_cmds'))
                config['append_cmds'] = []
            test_cfg[section]['cmds'] = new_cmd_list

        return test_cfg<|MERGE_RESOLUTION|>--- conflicted
+++ resolved
@@ -215,15 +215,9 @@
         return suites
 
     def load(self, tests: List[str], host: str = None,
-<<<<<<< HEAD
-             modes: List[str] = None, overrides: List[str] = None,
-             output_file: IO[str] = None, conditions = None) \
-            -> List[Tuple[dict, variables.VariableSetManager]]:
-=======
              modes: List[str] = None, overrides: Dict[str, str] = None,
-             output_file: IO[str] = None) \
+             conditions=None, output_file: IO[str] = None) \
             -> List[ProtoTest]:
->>>>>>> 776cb2e3
         """Load the given tests, updated with their host and mode files.
         Returns 'ProtoTests', a simple object with 'config' and 'var_man'
         attributes for each resolved test.
@@ -233,6 +227,7 @@
             of the 'sys_name' variable.
         :param modes: A list of modes to load.
         :param overrides: A dict of key:value pairs to apply as overrides.
+        :param conditions: A dict containing the only_if and not_if conditions.
         :param output_file: Where to write status output.
         """
 

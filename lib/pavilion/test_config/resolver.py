"""
Pavilion has to take a bunch of raw Suite/Test configurations, incorporate
various Pavilion variables, resolve test inheritance and permutations,
and finally produce a bunch of TestRun objects. These steps, and more,
are all handled by the TestConfigResolver
"""

# pylint: disable=too-many-lines

import copy
import io
import logging
import os
import re
from collections import defaultdict, namedtuple
from typing import List, IO, Dict

import yc_yaml
from pavilion import output
from pavilion import pavilion_variables
from pavilion import schedulers
from pavilion import system_variables
from pavilion.pavilion_variables import PavVars
from pavilion.test_config import parsers
from pavilion.test_config import variables
from pavilion.test_config.file_format import (TestConfigError, TEST_NAME_RE,
                                              KEY_NAME_RE)
from pavilion.test_config.file_format import TestConfigLoader, \
    TestSuiteLoader, SeriesConfigLoader
from pavilion.utils import union_dictionary
from yaml_config import RequiredError

# Config file types
CONF_HOST = 'hosts'
CONF_MODE = 'modes'
CONF_TEST = 'tests'

LOGGER = logging.getLogger('pav.' + __name__)

TEST_VERS_RE = re.compile(r'^\d+(\.\d+){0,2}$')


class ProtoTest:
    """An simple object that holds the pair of a test config and its variable
    manager."""

    def __init__(self, config, var_man):
        self.config = config
        self.var_man = var_man


class TestConfigResolver:
    """Converts raw test configurations into their final, fully resolved
    form."""

    def __init__(self, pav_cfg):
        self.pav_cfg = pav_cfg

        self.base_var_man = variables.VariableSetManager()

        try:
            self.base_var_man.add_var_set(
                'sys', system_variables.get_vars(defer=True)
            )
        except system_variables.SystemPluginError as err:
            raise TestConfigError(
                "Error in system variables: {}"
                .format(err)
            )

        self.base_var_man.add_var_set(
            'pav', pavilion_variables.PavVars()
        )

        self.logger = logging.getLogger(__file__)

    def build_variable_manager(self, raw_test_cfg):
        """Get all of the different kinds of Pavilion variables into a single
        variable set manager for this test.

        :param raw_test_cfg: A raw test configuration. It should be from before
            any variables are resolved.
        :rtype: variables.VariableSetManager
        """

        user_vars = raw_test_cfg.get('variables', {})
        var_man = copy.deepcopy(self.base_var_man)

        # Since per vars are the highest in resolution order, we can make things
        # a bit faster by adding these after we find the used per vars.
        try:
            var_man.add_var_set('var', user_vars)
        except variables.VariableError as err:
            raise TestConfigError("Error in variables section: {}".format(err))

        scheduler = raw_test_cfg.get('scheduler', '<undefined>')
        try:
            sched = schedulers.get_plugin(scheduler)
        except schedulers.SchedulerPluginError:
            raise TestConfigError(
                "Could not find scheduler '{}'"
                .format(scheduler))

        try:
            sched_vars = sched.get_vars(raw_test_cfg.get(scheduler, {}))
            var_man.add_var_set('sched', sched_vars)
        except schedulers.SchedulerPluginError as err:
            raise TestConfigError(
                "Could not get variables for scheduler {}: {}"
                .format(scheduler, err)
            )
        except variables.VariableError as err:
            raise TestConfigError("Error in scheduler variables: {}"
                                  .format(err))

        return var_man

    def find_config(self, conf_type, conf_name):
        """Search all of the known configuration directories for a config of the
        given type and name.

        :param str conf_type: 'host', 'mode', or 'test'
        :param str conf_name: The name of the config (without a file extension).
        :rtype: Path
        :return: The path to the first matching config found, or None if one
            wasn't found.
        """
        for conf_dir in self.pav_cfg.config_dirs:
            path = conf_dir/conf_type/'{}.yaml'.format(conf_name)
            if path.exists():
                return path

        return None

    def find_all_tests(self):
        """Find all the tests within known config directories.

    :return: Returns a dictionary of suite names to an info dict.
    :rtype: dict(dict)

    The returned data structure looks like: ::

        suite_name -> {
            'path': Path to the suite file.
            'err': Error loading suite file.
            'supersedes': [superseded_suite_files]
            'tests': name -> {
                    'conf': The full test config (inheritance resolved),
                    'summary': Test summary string,
                    'doc': Test doc string,
            }
    """

        suites = {}

        for conf_dir in self.pav_cfg.config_dirs:
            path = conf_dir/'tests'

            if not (path.exists() and path.is_dir()):
                continue

            for file in os.listdir(path.as_posix()):

                file = path/file
                if file.suffix == '.yaml' and file.is_file():
                    suite_name = file.stem

                    if suite_name not in suites:
                        suites[suite_name] = {
                            'path': file,
                            'err': '',
                            'tests': {},
                            'supersedes': [],
                        }
                    else:
                        suites[suite_name]['supersedes'].append(file)

                    # It's ok if the tests aren't completely validated. They
                    # may have been written to require a real host/mode file.
                    with file.open('r') as suite_file:
                        try:
                            suite_cfg = TestSuiteLoader().load(suite_file,
                                                               partial=True)
                        except (
                                TypeError,
                                KeyError,
                                ValueError,
                                yc_yaml.YAMLError,
                        ) as err:
                            suites[suite_name]['err'] = err
                            continue

                    base = TestConfigLoader().load_empty()

                    try:
                        suite_cfgs = self.resolve_inheritance(
                            base_config=base,
                            suite_cfg=suite_cfg,
                            suite_path=file
                        )
                    except Exception as err:  # pylint: disable=W0703
                        suites[suite_name]['err'] = err
                        continue

                    def default(val, dval):
                        """Return the dval if val is None."""

                        return dval if val is None else val

                    for test_name, conf in suite_cfgs.items():
                        suites[suite_name]['tests'][test_name] = {
                            'conf': conf,
                            'maintainer': default(
                                conf['maintainer']['name'], ''),
                            'email': default(conf['maintainer']['email'], ''),
                            'summary': default(conf.get('summary', ''), ''),
                            'doc': default(conf.get('doc', ''), ''),
                        }
        return suites

    def load(self, tests: List[str], host: str = None,
<<<<<<< HEAD
             modes: List[str] = None, overrides: Dict[str, str] = None,
             conditions=None, output_file: IO[str] = None) \
=======
             modes: List[str] = None, overrides: List[str] = None,
             output_file: IO[str] = None) \
>>>>>>> 7f245984
            -> List[ProtoTest]:
        """Load the given tests, updated with their host and mode files.
        Returns 'ProtoTests', a simple object with 'config' and 'var_man'
        attributes for each resolved test.

        :param tests: A list of test names to load.
        :param host: The host to load tests for. Defaults to the value
            of the 'sys_name' variable.
        :param modes: A list of modes to load.
        :param overrides: A dict of key:value pairs to apply as overrides.
        :param conditions: A dict containing the only_if and not_if conditions.
        :param output_file: Where to write status output.
        """

        if modes is None:
            modes = []

        if overrides is None:
            overrides = []

        if host is None:
            host = self.base_var_man['sys.sys_name']

        raw_tests = self.load_raw_configs(tests, host, modes)

        # apply series-defined conditions
        if conditions:
            for raw_test in raw_tests:
                raw_test['only_if'] = union_dictionary(
                    raw_test['only_if'], conditions['only_if']
                )
                raw_test['not_if'] = union_dictionary(
                    raw_test['not_if'], conditions['not_if']
                )

        raw_tests_by_sched = defaultdict(lambda: [])

        progress = 0

        resolved_tests = []

        # Apply config overrides.
        for test_cfg in raw_tests:
            # Apply the overrides to each of the config values.
            try:
                self.apply_overrides(test_cfg, overrides)
            except (KeyError, ValueError) as err:
                msg = 'Error applying overrides to test {} from {}: {}' \
                    .format(test_cfg['name'], test_cfg['suite_path'], err)
                self.logger.error(msg)
                if output_file:
                    output.clear_line(output_file)
                raise TestConfigError(msg)

            base_var_man = self.build_variable_manager(test_cfg)

            # A list of tuples of test configs and their permuted var_man
            permuted_tests = []  # type: (dict, variables.VariableSetManager)

            # Resolve all configuration permutations.
            try:
                p_cfg, permutes = self.resolve_permutations(
                    test_cfg,
                    base_var_man=base_var_man
                )
                for p_var_man in permutes:
                    # Get the scheduler from the config.
                    permuted_tests.append((p_cfg, p_var_man))

            except TestConfigError as err:
                msg = 'Error resolving permutations for test {} from {}: {}' \
                    .format(test_cfg['name'], test_cfg['suite_path'], err)
                self.logger.error(msg)
                if output_file:
                    output.clear_line(output_file)
                raise TestConfigError(msg)

            # Set the scheduler variables for each test.
            for ptest_cfg, pvar_man in permuted_tests:
                # Resolve all variables for the test (that aren't deferred).
                try:
                    resolved_config = self.resolve_test_vars(
                        ptest_cfg, pvar_man)
                except TestConfigError as err:
                    msg = ('In test {} from {}:\n{}'
                           .format(test_cfg['name'], test_cfg['suite_path'],
                                   err.args[0]))
                    self.logger.error(msg)
                    if output_file:
                        output.clear_line(output_file)

                    raise TestConfigError(msg)

                resolved_tests.append(ProtoTest(resolved_config, pvar_man))

            if output_file is not None:
                progress += 1.0/len(raw_tests)
                output.fprint("Resolving Test Configs: {:.0%}".format(progress),
                              file=output_file, end='\r')

        if output_file:
            output.fprint('', file=output_file)

        return resolved_tests

    def load_raw_configs(self, tests, host, modes):
        """Get a list of raw test configs given a host, list of modes,
        and a list of tests. Each of these configs will be lightly modified with
        a few extra variables about their name, suite, and suite_file, as well
        as guaranteeing that they have 'variables' and 'permutations' sections.

        :param list tests: A list (possibly empty) of tests to load. Each test
            can be either a '<test_suite>.<test_name>', '<test_suite>',
            or '<test_suite>.*'. A test suite by itself (or with a .*) get every
            test in a suite.
        :param Union(str, None) host: The host the test is running on.
        :param list modes: A list (possibly empty) of modes to layer onto the
            test.
        :rtype: list(dict)
        :return: A list of raw test_cfg dictionaries.
        """

        test_config_loader = TestConfigLoader()

        base_config = test_config_loader.load_empty()

        base_config = self.apply_host(base_config, host)

        # A dictionary of test suites to a list of subtests to run in that
        # suite.
        all_tests = defaultdict(dict)
        picked_tests = []
        test_suite_loader = TestSuiteLoader()

        # Find and load all of the requested tests.
        for test_name in tests:
            # Make sure the test name has the right number of parts.
            # They should look like '<test_suite>.<subtest>', '<test_suite>.*'
            # or just '<test_suite>'
            name_parts = test_name.split('.')
            if len(name_parts) == 0 or name_parts[0] == '':
                raise TestConfigError("Empty test name given.")
            elif len(name_parts) > 2:
                raise TestConfigError(
                    "Test names can be a general test suite, or a test suite "
                    "followed by a specific test. Eg: 'supermagic' or "
                    "'supermagic.fs_tests'")

            # Divide the test name into it's parts.
            if len(name_parts) == 2:
                test_suite, requested_test = name_parts
            else:
                test_suite = name_parts[0]
                requested_test = '*'

            # Make sure our test suite and subtest names are sane.
            if KEY_NAME_RE.match(test_suite) is None:
                raise TestConfigError("Invalid test suite name: '{}'"
                                      .format(test_suite))
            if (requested_test != '*' and
                    TEST_NAME_RE.match(requested_test) is None):
                raise TestConfigError("Invalid subtest for requested test: '{}'"
                                      .format(test_name))

            # Only load each test suite's tests once.
            if test_suite not in all_tests:
                test_suite_path = self.find_config(CONF_TEST, test_suite)

                if test_suite_path is None:
                    if test_suite == 'log':
                        raise TestConfigError(
                            "Could not find test suite 'log'. If you were "
                            "trying to get the run log, use the 'pav log run "
                            "<testid>' command.")

                    cdirs = [str(cdir) for cdir in self.pav_cfg.config_dirs]
                    raise TestConfigError(
                        "Could not find test suite {}. Looked in these "
                        "locations: {}"
                        .format(test_suite, cdirs))

                try:
                    with test_suite_path.open() as test_suite_file:
                        # We're loading this in raw mode, because the defaults
                        # will have already been provided.
                        # Each test config will be individually validated later.
                        test_suite_cfg = test_suite_loader.load_raw(
                            test_suite_file)

                except (IOError, OSError, ) as err:
                    raise TestConfigError(
                        "Could not open test suite config {}: {}"
                        .format(test_suite_path, err))
                except ValueError as err:
                    raise TestConfigError(
                        "Test suite '{}' has invalid value. {}"
                        .format(test_suite_path, err))
                except KeyError as err:
                    raise TestConfigError(
                        "Test suite '{}' has an invalid key. {}"
                        .format(test_suite_path, err))
                except yc_yaml.YAMLError as err:
                    raise TestConfigError(
                        "Test suite '{}' has a YAML Error: {}"
                        .format(test_suite_path, err)
                    )
                except TypeError as err:
                    # All config elements in test configs must be strings,
                    # and just about everything converts cleanly to a string.
                    raise RuntimeError(
                        "Test suite '{}' raised a type error, but that "
                        "should never happen. {}".format(test_suite_path, err))

                suite_tests = self.resolve_inheritance(
                    base_config,
                    test_suite_cfg,
                    test_suite_path
                )

                # Add some basic information to each test config.
                for test_cfg_name, test_cfg in suite_tests.items():
                    test_cfg['name'] = test_cfg_name
                    test_cfg['suite'] = test_suite
                    test_cfg['suite_path'] = str(test_suite_path)
                    test_cfg['host'] = host
                    test_cfg['modes'] = modes

                all_tests[test_suite] = suite_tests

            # Now that we know we've loaded and resolved a given suite,
            # get the relevant tests from it.
            if requested_test == '*':
                # All tests were requested.
                for test_cfg_name, test_cfg in all_tests[test_suite].items():
                    if not test_cfg_name.startswith('_'):
                        picked_tests.append(test_cfg)

            else:
                # Get the one specified test.
                if requested_test not in all_tests[test_suite]:
                    raise TestConfigError(
                        "Test suite '{}' does not contain a test '{}'."
                        .format(test_suite, requested_test))

                picked_tests.append(all_tests[test_suite][requested_test])

        picked_tests = [
            self.apply_modes(test_cfg, modes)
            for test_cfg in picked_tests]

        # Add the pav_cfg default_result configuration items to each test.
        for test_cfg in picked_tests:
            result_evals = test_cfg['result_evaluate']

            for key, const in self.pav_cfg.default_results.items():
                if key in result_evals:
                    # Don't override any that are already there.
                    continue

                test_cfg['result_evaluate'][key] = '"{}"'.format(const)

        return picked_tests

    def verify_version_range(self, comp_versions):
        """Validate a version range value."""

        if comp_versions.count('-') > 1:
            raise TestConfigError(
                "Invalid compatible_pav_versions value ('{}'). Not a valid "
                "range.".format(comp_versions))

        min_str = comp_versions.split('-')[0]
        max_str = comp_versions.split('-')[-1]

        min_version = self.verify_version(min_str, comp_versions)
        max_version = self.verify_version(max_str, comp_versions)

        return min_version, max_version

    def verify_version(self, version_str, comp_versions):
        """Ensures version was provided in the correct format, and returns the
        version as a list of digits."""

        _ = self

        if TEST_VERS_RE.match(version_str) is not None:
            version = version_str.split(".")
            return [int(i) for i in version]
        else:
            raise TestConfigError(
                "Invalid compatible_pav_versions value '{}' in '{}'. "
                "Compatible versions must be of form X, X.X, or X.X.X ."
                .format(version_str, comp_versions))

    def check_version_compatibility(self, test_cfg):
        """Returns a bool on if the test is compatible with the current version
        of pavilion."""

        version = PavVars()['version']
        version = [int(i) for i in version.split(".")]
        comp_versions = test_cfg.get('compatible_pav_versions')

        # If no version is provided we assume compatibility
        if not comp_versions:
            return True

        min_version, max_version = self.verify_version_range(comp_versions)

        # Trim pavilion version to the degree dictated by min and max version.
        # This only matters if they are equal, and only occurs when a specific
        # version is provided.
        if min_version == max_version and len(min_version) < len(version):
            offset = len(version) - len(min_version)
            version = version[:-offset]
        if min_version <= version <= max_version:
            return True
        else:
            raise TestConfigError(
                "Incompatible with pavilion version '{}', compatible versions "
                "'{}'.".format(PavVars()['version'], comp_versions))

    def apply_host(self, test_cfg, host):
        """Apply the host configuration to the given config."""

        test_config_loader = TestConfigLoader()

        if host is not None:
            host_cfg_path = self.find_config(CONF_HOST, host)

            if host_cfg_path is not None:
                try:
                    with host_cfg_path.open() as host_cfg_file:
                        # Load the host test config defaults.
                        test_cfg = test_config_loader.load_merge(
                            test_cfg,
                            host_cfg_file,
                            partial=True)
                except (IOError, OSError) as err:
                    raise TestConfigError("Could not open host config '{}': {}"
                                          .format(host_cfg_path, err))
                except ValueError as err:
                    raise TestConfigError(
                        "Host config '{}' has invalid value. {}"
                        .format(host_cfg_path, err))
                except KeyError as err:
                    raise TestConfigError(
                        "Host config '{}' has an invalid key. {}"
                        .format(host_cfg_path, err))
                except yc_yaml.YAMLError as err:
                    raise TestConfigError(
                        "Host config '{}' has a YAML Error: {}"
                        .format(host_cfg_path, err)
                    )
                except TypeError as err:
                    # All config elements in test configs must be strings,
                    # and just about everything converts cleanly to a string.
                    raise RuntimeError(
                        "Host config '{}' raised a type error, but that "
                        "should never happen. {}".format(host_cfg_path, err))

            test_cfg = self.resolve_cmd_inheritance(test_cfg)

        return test_cfg

    def apply_modes(self, test_cfg, modes):
        """Apply each of the mode files to the given test config.
        :param dict test_cfg: A raw test configuration.
        :param list modes: A list of mode names.
        """

        test_config_loader = TestConfigLoader()

        for mode in modes:
            mode_cfg_path = self.find_config(CONF_MODE, mode)

            if mode_cfg_path is None:
                raise TestConfigError(
                    "Could not find {} config file for {}."
                    .format(CONF_MODE, mode))

            try:
                with mode_cfg_path.open() as mode_cfg_file:
                    # Load this mode_config and merge it into the base_config.
                    test_cfg = test_config_loader.load_merge(test_cfg,
                                                             mode_cfg_file,
                                                             partial=True)
            except (IOError, OSError) as err:
                raise TestConfigError("Could not open mode config '{}': {}"
                                      .format(mode_cfg_path, err))
            except ValueError as err:
                raise TestConfigError(
                    "Mode config '{}' has invalid value. {}"
                    .format(mode_cfg_path, err))
            except KeyError as err:
                raise TestConfigError(
                    "Mode config '{}' has an invalid key. {}"
                    .format(mode_cfg_path, err))
            except yc_yaml.YAMLError as err:
                raise TestConfigError(
                    "Mode config '{}' has a YAML Error: {}"
                    .format(mode_cfg_path, err)
                )
            except TypeError as err:
                # All config elements in test configs must be strings, and just
                # about everything converts cleanly to a string.
                raise RuntimeError(
                    "Mode config '{}' raised a type error, but that "
                    "should never happen. {}".format(mode_cfg_path, err))

            test_cfg = self.resolve_cmd_inheritance(test_cfg)

        return test_cfg

    def resolve_inheritance(self, base_config, suite_cfg, suite_path):
        """Resolve inheritance between tests in a test suite. There's potential
        for loops in the inheritance hierarchy, so we have to be careful of
        that.

        :param base_config: Forms the 'defaults' for each test.
        :param suite_cfg: The suite configuration, loaded from a suite file.
        :param suite_path: The path to the suite file.
        :return: A dictionary of test configs.
        :rtype: dict(str,dict)
        """

        test_config_loader = TestConfigLoader()

        # This iterative algorithm recursively resolves the inheritance tree
        # from the root ('__base__') downward. Nodes that have been resolved are
        # separated from those that haven't. We then resolve any nodes whose
        # dependencies are all resolved and then move those nodes to the
        # resolved list. When we run out of nodes that can be resolved,
        # we're done. If there are still unresolved nodes, then a loop must
        # exist.

        # Organize tests into an inheritance tree.
        depended_on_by = defaultdict(list)
        # All the tests for this suite.
        suite_tests = {}
        # A list of tests whose parent's have had their dependencies
        # resolved.
        ready_to_resolve = list()
        if suite_cfg is None:  # Catch null test suites.
            raise TestConfigError("Test Suite {} is empty.".format(suite_path))
        try:
            for test_cfg_name, test_cfg in suite_cfg.items():
                if test_cfg is None:
                    raise TestConfigError(
                        "{} in {} is empty. Nothing will execute."
                        .format(test_cfg_name, suite_path))
                if test_cfg.get('inherits_from') is None:
                    test_cfg['inherits_from'] = '__base__'
                    # Tests that depend on nothing are ready to resolve.
                    ready_to_resolve.append(test_cfg_name)
                else:
                    depended_on_by[test_cfg['inherits_from']]\
                        .append(test_cfg_name)

                try:
                    suite_tests[test_cfg_name] = TestConfigLoader()\
                        .normalize(test_cfg)
                except (TypeError, KeyError, ValueError) as err:
                    raise TestConfigError(
                        "Test {} in suite {} has an error:\n{}"
                        .format(test_cfg_name, suite_path, err))
        except AttributeError:
            raise TestConfigError(
                "Test Suite {} has objects but isn't a dict. Check syntax "
                " or prepend '-f' if running a list of tests "
                .format(suite_path))
        # Add this so we can cleanly depend on it.
        suite_tests['__base__'] = base_config

        # Resolve all the dependencies
        while ready_to_resolve:
            # Grab a test whose parent's are resolved and the parent test.
            test_cfg_name = ready_to_resolve.pop(0)
            test_cfg = suite_tests[test_cfg_name]
            parent = suite_tests[test_cfg['inherits_from']]

            # Merge the parent and test.
            suite_tests[test_cfg_name] = test_config_loader.merge(parent,
                                                                  test_cfg)

            suite_tests[test_cfg_name] = self.resolve_cmd_inheritance(
                suite_tests[test_cfg_name])

            # Now all tests that depend on this one are ready to resolve.
            ready_to_resolve.extend(depended_on_by.get(test_cfg_name, []))
            # Delete this test from here, for a sanity check to know we
            # resolved it.
            if test_cfg_name in depended_on_by:
                del depended_on_by[test_cfg_name]

        # If there's anything with dependencies left, that's bad. It
        # generally means there are cycles in our dependency tree.
        if depended_on_by:
            raise TestConfigError(
                "Tests in suite '{}' have dependencies on {} that "
                "could not be resolved."
                .format(suite_path, tuple(depended_on_by.keys())))

        # Remove the test base
        del suite_tests['__base__']

        for test_name, test_config in suite_tests.items():
            try:
                suite_tests[test_name] = test_config_loader\
                                            .validate(test_config)
            except RequiredError as err:
                raise TestConfigError(
                    "Test {} in suite {} has a missing key. {}"
                    .format(test_name, suite_path, err))
            except ValueError as err:
                raise TestConfigError(
                    "Test {} in suite {} has an invalid value. {}"
                    .format(test_name, suite_path, err))
            except KeyError as err:
                raise TestConfigError(
                    "Test {} in suite {} has an invalid key. {}"
                    .format(test_name, suite_path, err))
            except yc_yaml.YAMLError as err:
                raise TestConfigError(
                    "Test {} in suite {} has a YAML Error: {}"
                    .format(test_name, suite_path, err)
                )
            except TypeError as err:
                # See the same error above when loading host configs.
                raise RuntimeError(
                    "Loaded test '{}' in suite '{}' raised a type error, "
                    "but that should never happen. {}"
                    .format(test_name, suite_path, err))
            try:
                self.check_version_compatibility(test_config)
            except TestConfigError as err:
                raise TestConfigError(
                    "Test '{}' in suite '{}' has incompatibility issues:\n{}"
                    .format(test_name, suite_path, err))

        return suite_tests

    def resolve_permutations(self, test_cfg, base_var_man):
        """Resolve permutations for all used permutation variables, returning a
        variable manager for each permuted version of the test config. We use
        this opportunity to populate the variable manager with most other
        variable types as well.

        :param dict test_cfg: The raw test configuration dictionary.
        :param variables.VariableSetManager base_var_man: The variables for
            this config (absent the scheduler variables).
        :returns: The modified configuration, and a list of variable set
            managers, one for each permutation.
        :rtype: (dict, [variables.VariableSetManager])
        :raises TestConfigError: When there are problems with variables or the
            permutations.
        """

        _ = self

        permute_on = test_cfg['permute_on']

        used_per_vars = set()
        for per_var in permute_on:
            try:
                var_set, var, index, subvar = base_var_man.resolve_key(per_var)
            except KeyError:
                raise TestConfigError(
                    "Permutation variable '{}' is not defined."
                    .format(per_var))
            if index is not None or subvar is not None:
                raise TestConfigError(
                    "Permutation variable '{}' contains index or subvar."
                    .format(per_var))
            elif base_var_man.any_deferred(per_var):

                raise TestConfigError(
                    "Permutation variable '{}' references a deferred variable "
                    "or one with deferred components."
                    .format(per_var))
            used_per_vars.add((var_set, var))

        if permute_on and test_cfg.get('subtitle', None) is None:
            subtitle = []
            var_dict = base_var_man.as_dict()
            for per_var in permute_on:
                var_set, var, index, subvar = base_var_man.resolve_key(per_var)
                if isinstance(var_dict[var_set][var][0], dict):
                    subtitle.append('_' + var + '_')
                else:
                    subtitle.append('{{' + per_var + '}}')

            subtitle = '-'.join(subtitle)

            test_cfg['subtitle'] = subtitle

        # var_men is a list of variable managers, one for each permutation
        var_men = base_var_man.get_permutations(list(used_per_vars))
        for var_man in var_men:
            var_man.resolve_references()
        return test_cfg, var_men

    NOT_OVERRIDABLE = ['name', 'suite', 'suite_path', 'scheduler',
                       'base_name', 'host', 'modes']

    def apply_overrides(self, test_cfg, overrides):
        """Apply overrides to this test.

        :param dict test_cfg: The test configuration.
        :param list overrides: A list of raw overrides in a.b.c=value form.
        :raises: (ValueError,KeyError)
    """

        config_loader = TestConfigLoader()

        for ovr in overrides:
            if '=' not in ovr:
                raise ValueError(
                    "Invalid override value. Must be in the form: "
                    "<key>=<value>. Ex. -c run.modules=['gcc'] ")

            key, value = ovr.split('=', 1)
            key = key.strip()
            key = key.split('.')

            self._apply_override(test_cfg, key, value)

        try:
            test_cfg = config_loader.normalize(test_cfg)
        except TypeError as err:
            raise TestConfigError("Invalid override: {}"
                                  .format(err))
        config_loader.validate(test_cfg)

    def _apply_override(self, test_cfg, key, value):
        """Set the given key to the given value in test_cfg.

        :param dict test_cfg: The test configuration.
        :param [str] key: A list of key components, like
            ``[`slurm', 'num_nodes']``
        :param str value: The value to assign. If this looks like a json
            structure, it will be decoded and treated as one.
        """

        cfg = test_cfg

        disp_key = '.'.join(key)

        if key[0] in self.NOT_OVERRIDABLE:
            raise KeyError("You can't override the '{}' key in a test config")

        key_copy = list(key)
        last_cfg = None
        last_key = None

        # Validate the key by walking the config according to the key
        while key_copy:
            part = key_copy.pop(0)

            if isinstance(cfg, list):
                try:
                    idx = int(part)
                except ValueError:
                    raise KeyError("Trying to override list item with a "
                                   "non-integer '{}' in key '{}'."
                                   .format(part, disp_key))

                try:
                    last_cfg = cfg
                    last_key = idx
                    cfg = cfg[idx]
                except IndexError:
                    raise KeyError(
                        "Trying to override index '{}' from key '{}' "
                        "but the index is out of range."
                        .format(part, disp_key))
            elif isinstance(cfg, dict):

                if part not in cfg and key_copy:
                    raise KeyError("Trying to override '{}' from key '{}', "
                                   "but there is no such key."
                                   .format(part, disp_key))

                # It's ok to override a key that doesn't exist if it's the
                # last key component. We'll validate everything anyway.
                last_cfg = cfg
                last_key = part
                cfg = cfg.get(part, None)
            else:
                raise KeyError("Tried, to override key '{}', but '{}' isn't"
                               "a dict or list."
                               .format(disp_key, part))

        if last_cfg is None:
            # Should never happen.
            raise RuntimeError(
                "Trying to override an empty key: {}".format(key))

        # We should be at the final place where the value should go.
        try:
            dummy_file = io.StringIO(value)
            value = yc_yaml.safe_load(dummy_file)
        except (yc_yaml.YAMLError, ValueError, KeyError) as err:
            raise ValueError("Invalid value ({}) for key '{}' in overrides: {}"
                             .format(value, disp_key, err))

        last_cfg[last_key] = self.normalize_override_value(value)

    def normalize_override_value(self, value):
        """Normalize a value to one compatible with Pavilion configs. It can
        be any structure of dicts and lists, as long as the leaf values are
        strings.

        :param value: The value to normalize.
        :returns: A string or a structure of dicts/lists whose leaves are
            strings.
        """
        if isinstance(value, str):
            return value
        elif isinstance(value, (int, float, bool, bytes)):
            return str(value)
        elif isinstance(value, (list, tuple)):
            return [self.normalize_override_value(v) for v in value]
        elif isinstance(value, dict):
            return {str(k): self.normalize_override_value(v)
                    for k, v in value.items()}
        else:
            raise ValueError("Invalid type in override value: {}".format(value))

    DEFERRED_PREFIX = '!deferred!'

    @classmethod
    def was_deferred(cls, val):
        """Return true if config item val was deferred when we tried to resolve
        the config.

        :param str val: The config value to check.
        :rtype: bool
        """

        return val.startswith(cls.DEFERRED_PREFIX)

    @classmethod
    def resolve_test_vars(cls, config, var_man):
        """Recursively resolve the variables in the value strings in the given
        configuration.

        Deferred Variable Handling
          When a config value references a deferred variable, it is left
          unresolved and prepended with the DEFERRED_PREFIX. To complete
          these, use resolve_deferred().

        :param dict config: The config dict to resolve recursively.
        :param variables.VariableSetManager var_man: A variable manager. (
            Presumably a permutation of the base var_man)
        :return: The resolved config,
        """

        no_deferred_allowed = schedulers.list_plugins()
        # This can eventually be allowed if the build is non-local.
        no_deferred_allowed.append('build')
        no_deferred_allowed.append('scheduler')
        # This can be allowed, eventually.
        no_deferred_allowed.append('only_if')
        no_deferred_allowed.append('not_if')

        resolved_dict = {}

        for section in config:
            resolved_dict[section] = cls.resolve_section_values(
                component=config[section],
                var_man=var_man,
                allow_deferred=section not in no_deferred_allowed,
                key_parts=(section,),
            )

        for section in ('only_if', 'not_if'):
            if section in config:
                resolved_dict[section] = cls.resolve_keys(
                    base_dict=resolved_dict.get(section, {}),
                    var_man=var_man,
                    section_name=section)

        return resolved_dict

    @classmethod
    def resolve_deferred(cls, config, var_man):
        """Resolve only those values prepended with the DEFERRED_PREFIX. All
        other values are presumed to be resolved already.

        :param dict config: The configuration
        :param variables.VariableSetManager var_man: The variable manager. This
            must not contain any deferred variables.
        """

        if var_man.deferred:
            deferred = [
                ".".join([part for part in var_parts if part is not None])
                for var_parts in var_man.deferred
            ]

            raise RuntimeError(
                "The variable set manager must not contain any deferred "
                "variables, but contained these: {}"
                .format(deferred)
            )

        config = cls.resolve_section_values(config, var_man,
                                            deferred_only=True)
        for section in ('only_if', 'not_if'):
            if section in config:
                config[section] = cls.resolve_keys(
                    base_dict=config.get(section, {}),
                    var_man=var_man,
                    section_name=section,
                    deferred_only=True)

        return config

    @classmethod
    def resolve_keys(cls, base_dict, var_man,
                     section_name, deferred_only=False) -> dict:
        """Some sections of the test config can have Pavilion Strings for
        keys. Resolve the keys of the given dict.

        :param dict[str,str] base_dict: The dict whose keys need to be resolved.
        :param variables.VariableSetManager var_man: The variable manager to
            use to resolve the keys.
        :param str section_name: The name of this config section, for error
            reporting.
        :param bool deferred_only: Resolve only deferred keys, otherwise
            mark deferred keys as deferred.
        :returns: A new dictionary with the updated keys.
        """

        new_dict = type(base_dict)()
        for key, value in base_dict.items():
            new_key = cls.resolve_section_values(
                component=key,
                var_man=var_man,
                allow_deferred=True,
                deferred_only=deferred_only,
                key_parts=[section_name + '[{}]'.format(key)])

            # The value will have already been resolved.
            new_dict[new_key] = value

        return new_dict

    @classmethod
    def resolve_section_values(cls, component, var_man, allow_deferred=False,
                               deferred_only=False, key_parts=None):
        """Recursively resolve the given config component's value strings
        using a variable manager.

        :param Union[dict,list,str] component: The config component to resolve.
        :param var_man: A variable manager. (Presumably a permutation of the
            base var_man)
        :param bool allow_deferred: Allow deferred variables in this section.
        :param bool deferred_only: Only resolve values prepended with
            the DEFERRED_PREFIX, and throw an error if such values can't be
            resolved. If this is True deferred values aren't allowed anywhere.
        :param Union[tuple[str],None] key_parts: A list of the parts of the
            config key traversed to get to this point.
        :return: The component, resolved.
        :raises: RuntimeError, TestConfigError
        """

        if key_parts is None:
            key_parts = tuple()

        if isinstance(component, dict):
            resolved_dict = type(component)()
            for key in component.keys():
                resolved_dict[key] = cls.resolve_section_values(
                    component[key],
                    var_man,
                    allow_deferred=allow_deferred,
                    deferred_only=deferred_only,
                    key_parts=key_parts + (key,))

            return resolved_dict

        elif isinstance(component, list):
            resolved_list = type(component)()
            for i in range(len(component)):
                resolved_list.append(
                    cls.resolve_section_values(
                        component[i], var_man,
                        allow_deferred=allow_deferred,
                        deferred_only=deferred_only,
                        key_parts=key_parts + (i,)
                    ))
            return resolved_list

        elif isinstance(component, str):

            if deferred_only:
                # We're only resolving deferred value strings.

                if component.startswith(cls.DEFERRED_PREFIX):
                    component = component[len(cls.DEFERRED_PREFIX):]

                    try:
                        resolved = parsers.parse_text(component, var_man)
                    except variables.DeferredError:
                        raise RuntimeError(
                            "Tried to resolve a deferred config component, "
                            "but it was still deferred: {}"
                            .format(component)
                        )
                    except parsers.StringParserError as err:
                        raise TestConfigError(
                            "Error resolving value '{}' in config at '{}':\n"
                            "{}\n{}"
                            .format(component, '.'.join(map(str, key_parts)),
                                    err.message, err.context))
                    return resolved

                else:
                    # This string has already been resolved in the past.
                    return component

            else:
                if component.startswith(cls.DEFERRED_PREFIX):
                    # This should never happen
                    raise RuntimeError(
                        "Tried to resolve a pavilion config string, but it was "
                        "started with the deferred prefix '{}'. This probably "
                        "happened because Pavilion called setup.resolve_config "
                        "when it should have called resolve_deferred."
                        .format(cls.DEFERRED_PREFIX)
                    )

                try:
                    resolved = parsers.parse_text(component, var_man)
                except variables.DeferredError:
                    if allow_deferred:
                        return cls.DEFERRED_PREFIX + component
                    else:
                        raise TestConfigError(
                            "Deferred variable in value '{}' under key "
                            "'{}' where it isn't allowed"
                            .format(component, '.'.join(map(str, key_parts))))
                except parsers.StringParserError as err:
                    raise TestConfigError(
                        "Error resolving value '{}' in config at '{}':\n"
                        "{}\n{}"
                        .format(component,
                                '.'.join([str(part) for part in key_parts]),
                                err.message, err.context))
                else:
                    return resolved
        elif component is None:
            return None
        else:
            raise TestConfigError("Invalid value type '{}' for '{}' when "
                                  "resolving strings."
                                  .format(type(component), component))

    def resolve_cmd_inheritance(self, test_cfg):
        """Extend the command list by adding any prepend or append commands,
        then clear those sections so they don't get added at additional
        levels of config merging."""

        _ = self

        for section in ['build', 'run']:
            config = test_cfg.get(section)
            if not config:
                continue
            new_cmd_list = []
            if config.get('prepend_cmds', []):
                new_cmd_list.extend(config.get('prepend_cmds'))
                config['prepend_cmds'] = []
            new_cmd_list += test_cfg[section]['cmds']
            if config.get('append_cmds', []):
                new_cmd_list.extend(config.get('append_cmds'))
                config['append_cmds'] = []
            test_cfg[section]['cmds'] = new_cmd_list

        return test_cfg

    @classmethod
    def finalize(cls, test_run, new_vars):
        """Finalize the given test run object with the given new variables."""

        test_run.var_man.undefer(new_vars=new_vars)

        test_run.config = cls.resolve_deferred(
            test_run.config, test_run.var_man)

        test_run._finalize()  # pylint: disable=protected-access<|MERGE_RESOLUTION|>--- conflicted
+++ resolved
@@ -219,13 +219,8 @@
         return suites
 
     def load(self, tests: List[str], host: str = None,
-<<<<<<< HEAD
-             modes: List[str] = None, overrides: Dict[str, str] = None,
+             modes: List[str] = None, overrides: List[str] = None,
              conditions=None, output_file: IO[str] = None) \
-=======
-             modes: List[str] = None, overrides: List[str] = None,
-             output_file: IO[str] = None) \
->>>>>>> 7f245984
             -> List[ProtoTest]:
         """Load the given tests, updated with their host and mode files.
         Returns 'ProtoTests', a simple object with 'config' and 'var_man'

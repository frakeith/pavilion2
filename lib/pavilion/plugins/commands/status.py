"""The Status command, along with useful functions that make it easy for
other commands to print statuses."""

import errno
from datetime import datetime

from pavilion import cmd_utils
from pavilion import commands
from pavilion import filters
from pavilion import output
from pavilion import status_utils
from pavilion.test_run import (
    TestRun, TestRunError, TestRunNotFoundError)


class StatusCommand(commands.Command):
    """Prints the status of a set of tests."""

    def __init__(self):
        super().__init__('status', 'Check the status of a test, list of tests,'
                                   ' or test series.',
                         short_help="Get status of tests.")

    def _setup_arguments(self, parser):

        parser.add_argument(
            '-j', '--json', action='store_true', default=False,
            help='Give output as json, rather than as standard human readable.'
        )
        parser.add_argument(
            'tests', nargs='*', action='store',
            help="The name(s) of the tests to check.  These may be any mix of "
                 "test IDs and series IDs. Use 'last' to get just the last "
                 "series you ran."
        )
        parser.add_argument(
            '-s', '--summary', default=False, action='store_true',
            help='Display a single line summary of test statuses.'
        )
        parser.add_argument(
            '--history', default=False, action='store_true',
            help='Display status history for a single test_run.'
        )

        filters.add_test_filter_args(parser)

    def run(self, pav_cfg, args):
        """Gathers and prints the statuses from the specified test runs and/or
        series."""

        try:
<<<<<<< HEAD
            test_ids = cmd_utils.arg_filtered_tests(pav_cfg, args)
        except ValueError as err:
            output.fprint("Error filtering test args: {}"
                          .format(err), file=self.errfile, color=output.RED)
=======
            test_ids = cmd_utils.arg_filtered_tests(pav_cfg, args, verbose=self.errfile)
        except ValueError as err:
            output.fprint(err.args[0], color=output.RED, file=self.errfile)
>>>>>>> 3b17ba03
            return errno.EINVAL

        statuses = status_utils.get_statuses(pav_cfg, test_ids)

        if args.summary:
            return self.print_summary(statuses)
        elif args.history:
            if len(test_ids) != 1:
                output.fprint("'--history' flag requires a single test id, "
                              "got: {}"
                              .format(test_ids),
                              file=self.errfile,
                              color=output.RED)
                return 1
            return status_utils.print_status_history(pav_cfg, test_ids[-1],
                                                     self.outfile, args.json)
        else:
            return status_utils.print_status(statuses, self.outfile, args.json)

    def print_summary(self, statuses):
        """Print_summary takes in a list of test statuses.
        It summarizes basic state output and displays
        the data to the user through draw_table.
        :param statuses: state list of current jobs
        :rtype: int
        """
        # Populating table dynamically requires dict

        summary_dict = {}
        passes = 0
        ret_val = 0
        total_tests = len(statuses)
        rows = []
        fields = ['State', 'Amount', 'Percent']
        fails = 0

        # Shrink statues dict to singular keys with total
        # amount of key as the value
        for test in statuses:
            if test['state'] not in summary_dict.keys():
                summary_dict[test['state']] = 1
            else:
                summary_dict[test['state']] += 1

            # Gathers info on passed tests from completed tests.
            if 'COMPLETE' in test['state'] and 'PASS' in test['note']:
                passes += 1

        if 'COMPLETE' in summary_dict.keys():
            fails = summary_dict['COMPLETE'] - passes
            fields = ['State', 'Amount', 'Percent', 'PASSED', 'FAILED']

        for key, value in summary_dict.items():
            #  Build the rows for drawtables.

            #  Determine Color.
            if key.endswith('ERROR') or key.endswith('TIMEOUT') or \
               key.endswith('FAILED') or key == 'ABORTED' or key == 'INVALID':
                color = output.RED
            elif key == 'COMPLETE':
                color = output.GREEN
            elif key == 'SKIPPED':
                color = output.YELLOW
            elif key == 'RUNNING' or key == 'SCHEDULED' \
                    or key == 'PREPPING_RUN' \
                    or key == 'BUILDING' or key == 'BUILD_DONE' \
                    or key == 'BUILD_REUSED':
                color = output.CYAN
            else:
                color = output.WHITE  # Not enough to warrant color.

            # Populating rows...
            if key == 'COMPLETE':  # only time we need to populate pass/fail
                rows.append(
                    {'State': output.ANSIString(key, color),
                     'Amount': value,
                     'Percent': '{0:.0%}'.format(value / total_tests),
                     'PASSED': '{0:.0%}'.format(passes / value)
                               + ',({}/{})'.format(passes, value),
                     'FAILED': '{0:.0%}'.format(fails / value)
                               + ',({}/{})'.format(fails, value)}
                )
            else:
                rows.append(
                    {'State': output.ANSIString(key, color),
                     'Amount': value,
                     'Percent': '{0:.0%}'.format(value / total_tests)}
                )

        field_info = {
            'PASSED': {
                'transform': lambda t: output.ANSIString(t, output.GREEN)
            },
            'FAILED': {
                'transform': lambda t: output.ANSIString(t, output.RED),
            }}

        output.draw_table(outfile=self.outfile,
                          field_info=field_info,
                          fields=fields,
                          rows=rows,
                          border=True,
                          title='Test Summary')

        return ret_val<|MERGE_RESOLUTION|>--- conflicted
+++ resolved
@@ -49,16 +49,9 @@
         series."""
 
         try:
-<<<<<<< HEAD
-            test_ids = cmd_utils.arg_filtered_tests(pav_cfg, args)
-        except ValueError as err:
-            output.fprint("Error filtering test args: {}"
-                          .format(err), file=self.errfile, color=output.RED)
-=======
             test_ids = cmd_utils.arg_filtered_tests(pav_cfg, args, verbose=self.errfile)
         except ValueError as err:
             output.fprint(err.args[0], color=output.RED, file=self.errfile)
->>>>>>> 3b17ba03
             return errno.EINVAL
 
         statuses = status_utils.get_statuses(pav_cfg, test_ids)

--- conflicted
+++ resolved
@@ -81,11 +81,8 @@
 
         test_paths = cmd_utils.arg_filtered_tests(pav_cfg, args, verbose=self.errfile)
 
-<<<<<<< HEAD
         tests = cmd_utils.get_tests_by_paths(pav_cfg, test_paths, self.errfile)
 
-=======
->>>>>>> 58bdb736
         log_file = None
         if args.show_log and args.re_run:
             log_file = io.StringIO()

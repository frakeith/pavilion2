--- conflicted
+++ resolved
@@ -965,11 +965,7 @@
         if len(skip_reason_list) == 0:
             return False
         else:
-<<<<<<< HEAD
             self.status.set(STATES.COMPLETE, matches)
-=======
-            self.status.set(STATES.SKIPPED, matches)
->>>>>>> bfdbba00
             self.set_run_complete()
             return True
 

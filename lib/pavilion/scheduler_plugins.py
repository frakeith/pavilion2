--- conflicted
+++ resolved
@@ -12,8 +12,6 @@
 _SCHEDULER_PLUGINS = None
 _LOADED_PLUGINS = None
 _SCHEDULER_VARIABLES = None
-<<<<<<< HEAD
-=======
 
 SCHEDULER_VARS = {
     'scheduler_plugin': 'The scheduler plugin being used to fetch values.',
@@ -21,21 +19,10 @@
     'procs_per_node': 'Min procs per node for this test.',
     'mem_per_node': 'Min memory '
 }
->>>>>>> 691da81f
-
-SCHEDULER_VARS = {
-    'scheduler_plugin': 'The scheduler plugin being used to fetch values.',
-    'num_nodes': 'The node count for this test.',
-    'procs_per_node': 'Min procs per node for this test.',
-    'mem_per_node': 'Min memory '
-}
-
-<<<<<<< HEAD
+
 class SchedVarDict(collections.UserDict):
 
-=======
     # Suggested scheduler variables.
->>>>>>> 691da81f
     def __init__(self, sched_plugin=None):
 
         global _SCHEDULER_VARIABLES
@@ -62,10 +49,6 @@
             raise KeyError("Scheduler var '{}' not available for scheduler '{}'"
                            .format(key, self.__class__.__name__))
 
-<<<<<<< HEAD
-=======
-
->>>>>>> 691da81f
     def _reset(self):
         LOGGER.warning("Resetting the plugins.  This functionality exists " +\
                         "only for use by unittests.")
